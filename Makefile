.PHONY: venv dev-install preflight lint type test audit all

VENV_DIR := .venv
DEV_SENTINEL := $(VENV_DIR)/.dev-deps-installed

venv: $(VENV_DIR)/bin/python

$(VENV_DIR)/bin/python:
	python3 -m venv $(VENV_DIR)

$(DEV_SENTINEL): requirements-dev.txt | venv
	$(VENV_DIR)/bin/pip install -r requirements-dev.txt
	@# Sentinel marks an idempotent install; updates when requirements change
	@date > $(DEV_SENTINEL)

dev-install: $(DEV_SENTINEL)

preflight: dev-install
	@if [ -x scripts/dev/codex_session_doctor.sh ]; then scripts/dev/codex_session_doctor.sh --fix || true; fi

lint: dev-install
	$(VENV_DIR)/bin/ruff check

type: dev-install
	$(VENV_DIR)/bin/mypy .

test: dev-install
	$(VENV_DIR)/bin/pytest -q

audit: dev-install
	$(VENV_DIR)/bin/python scripts/dev/norm_audit.py || true
	@if [ -z "$(PR)" ]; then echo "PR=<n> required"; exit 1; fi
	$(VENV_DIR)/bin/python tools/norm_audit.py --pr $(PR) --sha $$(git rev-parse --short HEAD) --bundle docs/bundles/base.llbundle.json --event compile --notes "emit-bundle"
	@echo "audit appended for PR $(PR)"

all: preflight lint type test audit

# --- Norms & Bundles ---
.PHONY: validate-norms emit-bundle compile ensure-dirs

validate-norms: dev-install
	$(VENV_DIR)/bin/python scripts/dev/validate_norms.py

<<<<<<< HEAD
emit-bundle: dev-install
	$(VENV_DIR)/bin/python scripts/urs_emit.py --format json --out docs/bundles/base.json

# Optional compile target (for v0.1 rulebook)
.PHONY: ensure-dirs compile
=======
emit-bundle: compile

>>>>>>> 9118d359
ensure-dirs:
	mkdir -p docs/agents docs/bundles docs/audit

compile: ensure-dirs dev-install
<<<<<<< HEAD
	$(VENV_DIR)/bin/python urs.py compile --meta Meta.yaml --out docs/agents/Compiled.Rulebook.md --json-out docs/bundles/base.llbundle.json

# --- H-DAE ---
.PHONY: hdae-verify journals-template

hdae-verify: dev-install
	$(VENV_DIR)/bin/python -m tools.hdae.meta.quality --selftest
	$(VENV_DIR)/bin/python -m tools.hdae.cli scan
	@echo "TF schema OK"

journals-template:
	@# Emit activity/self-assessment journal entries when PR context is present
	@if [ -x scripts/dev/auto_journals.sh ]; then scripts/dev/auto_journals.sh || true; else echo "journal helper not found"; fi
=======
	$(VENV_DIR)/bin/python urs.py compile --meta Meta.yaml --out docs/agents/Compiled.Rulebook.md --json-out docs/bundles/base.llbundle.json
>>>>>>> 9118d359
<|MERGE_RESOLUTION|>--- conflicted
+++ resolved
@@ -41,21 +41,17 @@
 validate-norms: dev-install
 	$(VENV_DIR)/bin/python scripts/dev/validate_norms.py
 
-<<<<<<< HEAD
+
 emit-bundle: dev-install
 	$(VENV_DIR)/bin/python scripts/urs_emit.py --format json --out docs/bundles/base.json
 
 # Optional compile target (for v0.1 rulebook)
 .PHONY: ensure-dirs compile
-=======
-emit-bundle: compile
 
->>>>>>> 9118d359
 ensure-dirs:
 	mkdir -p docs/agents docs/bundles docs/audit
 
 compile: ensure-dirs dev-install
-<<<<<<< HEAD
 	$(VENV_DIR)/bin/python urs.py compile --meta Meta.yaml --out docs/agents/Compiled.Rulebook.md --json-out docs/bundles/base.llbundle.json
 
 # --- H-DAE ---
@@ -68,7 +64,4 @@
 
 journals-template:
 	@# Emit activity/self-assessment journal entries when PR context is present
-	@if [ -x scripts/dev/auto_journals.sh ]; then scripts/dev/auto_journals.sh || true; else echo "journal helper not found"; fi
-=======
-	$(VENV_DIR)/bin/python urs.py compile --meta Meta.yaml --out docs/agents/Compiled.Rulebook.md --json-out docs/bundles/base.llbundle.json
->>>>>>> 9118d359
+	@if [ -x scripts/dev/auto_journals.sh ]; then scripts/dev/auto_journals.sh || true; else echo "journal helper not found"; fi