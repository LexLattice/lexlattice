--- conflicted
+++ resolved
@@ -74,7 +74,6 @@
 
 ```bash
 make hdae-verify
-<<<<<<< HEAD
 ```
 Run detectors and patchers for the core four packs:
 
@@ -87,6 +86,4 @@
 
 # apply fixes and verify with ruff + mypy + pytest
 make hdae-apply
-=======
->>>>>>> e4e63d95
 ```